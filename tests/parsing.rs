use core::convert::TryFrom;
use nmea0183::coords;
use nmea0183::datetime;
use nmea0183::satellite;
use nmea0183::GPSQuality;
use nmea0183::JammingStatus;
use nmea0183::Mode;
use nmea0183::GGA;
use nmea0183::GLL;
use nmea0183::PMTKSPF;
use nmea0183::RMC;
use nmea0183::VTG;
use nmea0183::{ParseResult, Parser, Source};
#[test]
fn test_too_long_sentence() {
    let line = "$01234567890123456789012345678901234567890123456789012345678901234567890123456789";
    let mut caught_error = false;
    for result in Parser::new().parse_from_bytes(line.as_bytes()) {
        match result {
            Ok(_) => continue,
            Err("NMEA sentence is too long!") => {
                caught_error = true;
                break;
            }
            Err(_) => panic!("Unexpected error caught in test!"),
        }
    }
    assert!(caught_error);
}

#[test]
fn test_correct_but_unsupported_source() {
    let mut p = Parser::new();
    let sentence = b"$LCVTG,089.0,T,,,15.2,N,,*67\r\n";
    let mut parsed = false;
    for b in sentence.iter() {
        let r = p.parse_from_byte(*b);
        if r.is_some() {
            assert_eq!(r.unwrap(), Err("Source is not supported!"));
            parsed = true;
            break;
        }
    }
    assert!(parsed);
}

#[test]
fn test_correct_but_unsupported_nmea_block() {
    let mut p = Parser::new();
    let sentence = b"$GPZZZ,,,,,,,,,*61\r\n";
    let mut parsed = false;
    for b in sentence.iter() {
        let r = p.parse_from_byte(*b);
        if r.is_some() {
            assert_eq!(r.unwrap(), Err("Unsupported sentence type."));
            parsed = true;
            break;
        }
    }
    assert!(parsed);
}

#[test]
fn test_stream_slice() {
    let mut p = Parser::new();
    let sentence = b"0,T,,,15.2,N,,,A*12\r\n$GPVTG,089.0,T,,,15.2,N,,,A*12\r\n$GPVTG,089.0,T,,,15.2,N,,,A*12\r\n$GPVTG,089.0,T,";
    let mut parse_count = 0;
    for b in sentence.iter() {
        let r = p.parse_from_byte(*b);
        if r.is_some() {
            assert_eq!(
                r.unwrap(),
                Ok(ParseResult::VTG(Some(VTG {
                    source: Source::GPS,
                    course: Some(From::from(89.0)),
                    magnetic: None,
                    speed: coords::Speed::from_knots(15.2),
                    mode: Mode::Autonomous
                })))
            );
            parse_count += 1;
        }
    }
    assert_eq!(parse_count, 2);
}

#[test]
fn test_correct_vtg() {
    let mut p = Parser::new();
    let sentence = b"$GPVTG,089.0,T,,,15.2,N,,,A*12\r\n";
    let mut parsed = false;
    for b in sentence.iter() {
        let r = p.parse_from_byte(*b);
        if r.is_some() {
            assert_eq!(
                r.unwrap(),
                Ok(ParseResult::VTG(Some(VTG {
                    source: Source::GPS,
                    course: Some(From::from(89.0)),
                    magnetic: None,
                    speed: coords::Speed::from_knots(15.2),
                    mode: Mode::Autonomous
                })))
            );
            parsed = true;
            break;
        }
    }
    assert!(parsed);
}

#[test]
fn test_correct_rmc() {
    let mut p = Parser::new();
    let sentence = b"$GPRMC,125504.049,A,5542.2389,N,03741.6063,E,0.06,25.82,200906,,,A*56\r\n";
    let mut parsed = false;
    for b in sentence.iter() {
        let r = p.parse_from_byte(*b);
        if r.is_some() {
            assert_eq!(
                r.unwrap(),
                Ok(ParseResult::RMC(Some(RMC {
                    source: Source::GPS,
                    datetime: datetime::DateTime {
                        date: datetime::Date {
                            day: 20,
                            month: 9,
                            year: 2006
                        },
                        time: datetime::Time {
                            hours: 12,
                            minutes: 55,
                            seconds: 4.049
                        }
                    },
                    latitude: TryFrom::try_from(55.703981666666664).unwrap(),
                    longitude: TryFrom::try_from(37.69343833333333).unwrap(),
                    speed: coords::Speed::from_knots(0.06),
                    course: Some(From::from(25.82)),
                    magnetic: None,
                    mode: Mode::Autonomous
                })))
            );
            parsed = true;
            break;
        }
    }
    assert!(parsed);
}

#[test]
fn test_correct_gga() {
    let mut p = Parser::new();
    let sentence = b"$GPGGA,145659.00,5956.695396,N,03022.454999,E,2,07,0.6,9.0,M,18.0,M,,*62\r\n";
    let mut parsed = false;
    for b in sentence.iter() {
        let r = p.parse_from_byte(*b);
        if r.is_some() {
            assert_eq!(
                r.unwrap(),
                Ok(ParseResult::GGA(Some(GGA {
                    source: Source::GPS,
                    time: datetime::Time {
                        hours: 14,
                        minutes: 56,
                        seconds: 59.0
                    },
                    latitude: TryFrom::try_from(59.944923266667).unwrap(),
                    longitude: TryFrom::try_from(30.3742499833).unwrap(),
                    gps_quality: GPSQuality::DGPS,
                    sat_in_use: 7,
                    hdop: 0.6,
                    altitude: coords::Altitude { meters: 9.0 },
                    geoidal_separation: Some(18.0),
                    age_dgps: None,
                    dgps_station_id: None
                })))
            );
            parsed = true;
            break;
        }
    }
    assert!(parsed);
}

#[test]
fn test_correct_rmc2() {
    let mut p = Parser::new();
    let sentence = b"$GPRMC,113650.0,A,5548.607,S,03739.387,W,000.01,255.6,210403,08.7,E*66\r\n";
    let mut parsed = false;
    for b in sentence.iter() {
        let r = p.parse_from_byte(*b);
        if r.is_some() {
            assert_eq!(
                r.unwrap(),
                Ok(ParseResult::RMC(Some(RMC {
                    source: Source::GPS,
                    datetime: datetime::DateTime {
                        date: datetime::Date {
                            day: 21,
                            month: 4,
                            year: 2003
                        },
                        time: datetime::Time {
                            hours: 11,
                            minutes: 36,
                            seconds: 50.0
                        }
                    },
                    latitude: TryFrom::try_from(-55.810116666666666).unwrap(),
                    longitude: TryFrom::try_from(-37.65645).unwrap(),
                    speed: coords::Speed::from_knots(0.01),
                    course: Some(From::from(255.6)),
                    magnetic: Some(From::from(246.90001)),
                    mode: Mode::Autonomous
                })))
            );
            parsed = true;
            break;
        }
    }
    assert!(parsed);
}

#[test]
fn test_correct_gll() {
    let mut p = Parser::new();
    let b = b"$GPGLL,4916.45,N,12311.12,W,225444,A*31\r\n";
    {
        let mut iter = p.parse_from_bytes(&b[..]);
        assert_eq!(
            iter.next().unwrap(),
            Ok(ParseResult::GLL(Some(GLL {
                source: Source::GPS,
                time: datetime::Time {
                    hours: 22,
                    minutes: 54,
                    seconds: 44.0
                },
                latitude: TryFrom::try_from(49.2741666667).unwrap(),
                longitude: TryFrom::try_from(-123.18533333334).unwrap(),
                mode: Mode::Autonomous
            })))
        );
    }
}

#[test]
<<<<<<< HEAD
fn test_correct_gsv() {
    let mut p = Parser::new();
    let b = b"$GPGSV,8,1,25,21,44,141,47,15,14,049,44,6,31,255,46,3,25,280,44*75\r\n";
    {
        let mut iter = p.parse_from_bytes(&b[..]);
        let gsv = match iter.next().unwrap().unwrap() {
            ParseResult::GSV(Some(gsv)) => gsv,
            _ => {
                panic!("Unexpected ParseResult variant while parsing GSV data.");
            }
        };
        assert_eq!(gsv.total_messages_number, 8);
        assert_eq!(gsv.message_number, 1);
        assert_eq!(gsv.sat_in_view, 25);

        assert_eq!(
            gsv.get_satellites(),
            [
                satellite::Satellite {
                    prn: satellite::Prn { number: 21 },
                    elevation: 44,
                    azimuth: 141,
                    snr: Some(47)
                },
                satellite::Satellite {
                    prn: satellite::Prn { number: 15 },
                    elevation: 14,
                    azimuth: 49,
                    snr: Some(44)
                },
                satellite::Satellite {
                    prn: satellite::Prn { number: 6 },
                    elevation: 31,
                    azimuth: 255,
                    snr: Some(46)
                },
                satellite::Satellite {
                    prn: satellite::Prn { number: 3 },
                    elevation: 25,
                    azimuth: 280,
                    snr: Some(44)
                }
            ],
        )
    }
}

#[test]
fn test_correct_gsv2() {
    let mut p = Parser::new();
    let b = b"$GLGSV,8,7,25,68,37,284,50*5C\r\n";
    {
        let mut iter = p.parse_from_bytes(&b[..]);
        let gsv = match iter.next().unwrap().unwrap() {
            ParseResult::GSV(Some(gsv)) => gsv,
            _ => {
                panic!("Unexpected ParseResult variant while parsing GSV data.");
            }
        };
        assert_eq!(gsv.total_messages_number, 8);
        assert_eq!(gsv.message_number, 7);
        assert_eq!(gsv.sat_in_view, 25);

        assert_eq!(
            gsv.get_satellites(),
            [satellite::Satellite {
                prn: satellite::Prn { number: 4 },
                elevation: 37,
                azimuth: 284,
                snr: Some(50)
            },],
        )
=======
fn test_correct_pmtk() {
    let mut p = Parser::new();
    let b = b"$PMTKSPF,2*59\r\n";
    {
        let mut iter = p.parse_from_bytes(&b[..]);
        assert_eq!(
            iter.next().unwrap(),
            Ok(ParseResult::PMTK(Some(PMTKSPF {
                source: Source::MTK,
                jamming_status: JammingStatus::Warning
            })))
        );
>>>>>>> 9c8cf503
    }
}

#[test]
fn test_parser_iterator() {
    let mut p = Parser::new();
    let b = b"$GPRMC,125504.049,A,5542.2389,N,03741.6063,E,0.06,25.82,200906,,,A*56\r\n";
    {
        let mut iter = p.parse_from_bytes(&b[..]);
        assert_eq!(
            iter.next().unwrap(),
            Ok(ParseResult::RMC(Some(RMC {
                source: Source::GPS,
                datetime: datetime::DateTime {
                    date: datetime::Date {
                        day: 20,
                        month: 9,
                        year: 2006
                    },
                    time: datetime::Time {
                        hours: 12,
                        minutes: 55,
                        seconds: 4.049
                    }
                },
                latitude: TryFrom::try_from(55.703981666666664).unwrap(),
                longitude: TryFrom::try_from(37.69343833333333).unwrap(),
                speed: coords::Speed::from_knots(0.06),
                course: Some(From::from(25.82)),
                magnetic: None,
                mode: Mode::Autonomous
            })))
        );
    }
    let b1 = b"$GPRMC,125504.049,A,5542.2389,N";
    {
        let mut iter = p.parse_from_bytes(&b1[..]);
        assert!(iter.next().is_none());
    }
    let b2 = b",03741.6063,E,0.06,25.82,200906,,,";
    {
        let mut iter = p.parse_from_bytes(&b2[..]);
        assert!(iter.next().is_none());
    }
    let b3 = b"A*56\r\n";
    {
        let mut iter = p.parse_from_bytes(&b3[..]);
        assert_eq!(
            iter.next().unwrap(),
            Ok(ParseResult::RMC(Some(RMC {
                source: Source::GPS,
                datetime: datetime::DateTime {
                    date: datetime::Date {
                        day: 20,
                        month: 9,
                        year: 2006
                    },
                    time: datetime::Time {
                        hours: 12,
                        minutes: 55,
                        seconds: 4.049
                    }
                },
                latitude: TryFrom::try_from(55.703981666666664).unwrap(),
                longitude: TryFrom::try_from(37.69343833333333).unwrap(),
                speed: coords::Speed::from_knots(0.06),
                course: Some(From::from(25.82)),
                magnetic: None,
                mode: Mode::Autonomous
            })))
        );
        assert!(iter.next().is_none());
    }
}<|MERGE_RESOLUTION|>--- conflicted
+++ resolved
@@ -246,7 +246,6 @@
 }
 
 #[test]
-<<<<<<< HEAD
 fn test_correct_gsv() {
     let mut p = Parser::new();
     let b = b"$GPGSV,8,1,25,21,44,141,47,15,14,049,44,6,31,255,46,3,25,280,44*75\r\n";
@@ -319,7 +318,9 @@
                 snr: Some(50)
             },],
         )
-=======
+  }
+}
+#[test]
 fn test_correct_pmtk() {
     let mut p = Parser::new();
     let b = b"$PMTKSPF,2*59\r\n";
@@ -332,7 +333,6 @@
                 jamming_status: JammingStatus::Warning
             })))
         );
->>>>>>> 9c8cf503
     }
 }
 
